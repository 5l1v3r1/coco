--- conflicted
+++ resolved
@@ -71,7 +71,6 @@
     Base.prototype.makeReturn = function() {
       return new Return(this);
     };
-<<<<<<< HEAD
     Base.prototype.contains = function(block, arg) {
       var contains;
       contains = false;
@@ -82,8 +81,8 @@
       return contains;
     };
     Base.prototype.containsType = function(type) {
-      return this instanceof type || this.contains(function(node) {
-        return node instanceof type;
+      return this instanceof type || this.contains(function(it) {
+        return it instanceof type;
       });
     };
     Base.prototype.containsPureStatement = function() {
@@ -93,27 +92,6 @@
         } : func);
       }, function(node) {
         return node.isPureStatement();
-=======
-    BaseNode.prototype.contains = function(test) {
-      var contains;
-      contains = false;
-      this.traverseChildren(false, function(it) {
-        if (test(it)) {
-          contains = true;
-          return false;
-        }
-      });
-      return contains;
-    };
-    BaseNode.prototype.containsType = function(type) {
-      return this instanceof type || this.contains(function(it) {
-        return it instanceof type;
-      });
-    };
-    BaseNode.prototype.containsPureStatement = function() {
-      return this.isPureStatement() || this.contains(function(it) {
-        return (typeof it.isPureStatement !== "function" ? undefined : it.isPureStatement());
->>>>>>> c911613f
       });
     };
     Base.prototype.toString = function(idt, override) {
@@ -608,27 +586,8 @@
         }
         return "" + fun + ".apply(" + ref + ", " + splatargs + ")";
       }
-<<<<<<< HEAD
       idt = this.idt(1);
       return "(function(func, args, ctor) {\n" + idt + "ctor.prototype = func.prototype;\n" + idt + "var child = new ctor, result = func.apply(child, args);\n" + idt + "return typeof result === \"object\" ? result : child;\n" + this.tab + "})(" + (this.variable.compile(o, LEVEL_LIST)) + ", " + splatargs + ", function() {})";
-=======
-      call = 'call(this)';
-      argvar = function(it) {
-        return it instanceof LiteralNode && it.value === 'arguments';
-      };
-      _ref2 = this.args;
-      for (_i = 0, _len = _ref2.length; _i < _len; _i++) {
-        arg = _ref2[_i];
-        if (arg.contains(argvar)) {
-          call = 'apply(this, arguments)';
-          break;
-        }
-      }
-      a = o.scope.freeVariable('ctor');
-      b = o.scope.freeVariable('ref');
-      c = o.scope.freeVariable('result');
-      return "(function() {\n" + (idt = this.idt(1)) + "var ctor = function() {};\n" + idt + (utility('extends')) + "(ctor, " + a + " = " + (this.variable.compile(o)) + ");\n" + idt + "return typeof (" + c + " = " + a + ".apply(" + b + " = new ctor, " + splatargs + ")) === \"object\" ? " + c + " : " + b + ";\n" + (this.tab) + "})." + call;
->>>>>>> c911613f
     };
     return Call;
   })();
@@ -1112,7 +1071,6 @@
         if (!splats) {
           vars.push(ref);
         }
-<<<<<<< HEAD
       }
       scope.startLevel();
       wasEmpty = this.body.isEmpty();
@@ -1123,16 +1081,6 @@
         (_this = this.body.expressions).splice.apply(_this, [0, 0].concat(exprs));
       }
       if (!(wasEmpty || this.noReturn)) {
-=======
-        return _result;
-      })();
-      if (!params.length && this.body.contains(function(it) {
-        return it.value === 'it';
-      })) {
-        params.push('it');
-      }
-      if (!(empty)) {
->>>>>>> c911613f
         this.body.makeReturn();
       }
       if (!splats) {
@@ -1140,6 +1088,11 @@
           v = vars[i];
           scope.parameter(vars[i] = v.compile(o));
         }
+      }
+      if (!vars.length && this.body.contains((function(node) {
+        return node.value === 'it';
+      }))) {
+        vars.push('it');
       }
       comm = this.comment ? this.comment.compile(o) + '\n' : '';
       if (this.className) {
@@ -1591,19 +1544,8 @@
       }
       return '';
     };
-<<<<<<< HEAD
     For.prototype.compileNode = function(o) {
       var _ref2, _ref3, _ref4, _ref5, _ref6, body, code, cond, defPart, forPart, guardPart, idt, index, ivar, lvar, name, namePart, pvar, retPart, rvar, scope, sourcePart, step, svar, tail, tvar, varPart, vars;
-=======
-    ForNode.prototype.compileNode = function(o) {
-      var body, codeInBody, forPart, guardPart, idt1, index, ivar, lvar, name, namePart, range, ref, returnResult, rvar, scope, source, sourcePart, stepPart, svar, topLevel, varPart, vars;
-      topLevel = del(o, 'top') && !this.returns;
-      range = this.source instanceof ValueNode && this.source.base instanceof RangeNode && !this.source.properties.length;
-      source = range ? this.source.base : this.source;
-      codeInBody = this.body.contains(function(it) {
-        return it instanceof CodeNode;
-      });
->>>>>>> c911613f
       scope = o.scope;
       name = !this.pattern && ((_ref2 = this.name) != null ? _ref2.compile(o) : undefined);
       index = (_ref3 = this.index) != null ? _ref3.compile(o) : undefined;
@@ -1857,15 +1799,9 @@
       }
       return exps.push(new Call(new Value(new Literal(name), [new Accessor(new Literal('push'))]), [exps.pop()]));
     }
-<<<<<<< HEAD
   };
   Closure = {
     wrap: function(expressions, statement, noReturn) {
-=======
-  });
-  ClosureNode = (exports.ClosureNode = {
-    wrap: function(expressions, statement) {
->>>>>>> c911613f
       var args, call, func, mentionsArgs, meth;
       if (expressions.containsPureStatement()) {
         return expressions;
@@ -1873,13 +1809,8 @@
       func = new Parens(new Code([], Expressions.wrap([expressions])));
       args = [];
       if ((mentionsArgs = expressions.contains(this.literalArgs)) || (expressions.contains(this.literalThis))) {
-<<<<<<< HEAD
         meth = new Literal(mentionsArgs ? 'apply' : 'call');
         args = [new Literal('this')];
-=======
-        meth = literal(mentionsArgs ? 'apply' : 'call');
-        args = [literal('this')];
->>>>>>> c911613f
         if (mentionsArgs) {
           args.push(new Literal('arguments'));
         }
@@ -1889,19 +1820,11 @@
       call = new Call(func, args);
       return statement ? Expressions.wrap([call]) : call;
     },
-<<<<<<< HEAD
     literalArgs: function(node) {
       return node instanceof Literal && node.value === 'arguments';
     },
     literalThis: function(node) {
       return node instanceof Literal && node.value === 'this' || node instanceof Code && node.bound;
-=======
-    literalArgs: function(it) {
-      return it instanceof LiteralNode && it.value === 'arguments';
-    },
-    literalThis: function(it) {
-      return it instanceof LiteralNode && it.value === 'this' || it instanceof CodeNode && it.bound;
->>>>>>> c911613f
     }
   };
   UTILITIES = {
@@ -1923,12 +1846,6 @@
   NUMBER = /^-?(?:0x[\da-f]+|(?:\d+(\.\d+)?|\.\d+)(?:e[+-]?\d+)?)$/i;
   SIMPLENUM = /^[+-]?\d+$/;
   IS_STRING = /^['"]/;
-<<<<<<< HEAD
-=======
-  literal = function(it) {
-    return new LiteralNode(it);
-  };
->>>>>>> c911613f
   utility = function(name) {
     var ref;
     ref = "__" + name;
