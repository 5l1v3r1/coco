--- conflicted
+++ resolved
@@ -85,45 +85,25 @@
   # Recursively traverses down the *children* of the nodes, yielding to a block
   # and returning true when the block finds a match. `contains` does not cross
   # scope boundaries.
-<<<<<<< HEAD
   contains: (block, arg) ->
     contains = no
     @traverseChildren false, (node, arg) ->
       if (rearg = block node, arg) is true then not contains = true else if arg? then rearg
     , arg
-=======
-  contains: (test) ->
-    contains = false
-    @traverseChildren false, ->
-      if test it
-        contains = true
-        return false
->>>>>>> c911613f
     contains
 
   # Is this node of a certain type, or does it contain the type?
   containsType: (type) ->
-<<<<<<< HEAD
-    this instanceof type or @contains (node) -> node instanceof type
-=======
     this instanceof type or @contains -> it instanceof type
->>>>>>> c911613f
 
   # Convenience for the most common use of contains. Does the node contain
   # a pure statement?
   containsPureStatement: ->
-<<<<<<< HEAD
     @isPureStatement() or @contains (node, func) ->
       func(node) or if node instanceof While or node instanceof For
       then (node) -> node instanceof Return
       else func
     , (node) -> node.isPureStatement()
-=======
-    @isPureStatement() or @contains -> it.isPureStatement?()
-
-  # Perform an in-order traversal of the AST. Crosses scope boundaries.
-  traverse: (block) -> @traverseChildren true, block
->>>>>>> c911613f
 
   # `toString` representation of the node, for inspecting the parse tree.
   # This is what `coffee --nodes` prints out.
@@ -505,18 +485,7 @@
         fun = ref = base.compile o, LEVEL_ACCESS
         fun += name.compile o if name
       return "#{fun}.apply(#{ref}, #{splatargs})"
-<<<<<<< HEAD
     idt = @idt 1
-=======
-    call = 'call(this)'
-    argvar = -> it instanceof LiteralNode and it.value is 'arguments'
-    for arg in @args when arg.contains argvar
-      call = 'apply(this, arguments)'
-      break
-    a = o.scope.freeVariable 'ctor'
-    b = o.scope.freeVariable 'ref'
-    c = o.scope.freeVariable 'result'
->>>>>>> c911613f
     """
     (function(func, args, ctor) {
     #{idt}ctor.prototype = func.prototype;
@@ -899,7 +868,6 @@
         exprs.push new Assign new Value(param.name),
           if param.value then new Op '?', ref, param.value else ref
       else
-<<<<<<< HEAD
         ref = param
         exprs.push new Assign new Value(param.name), param.value, '?=' if param.value
       vars.push ref unless splats
@@ -909,25 +877,9 @@
     @body.expressions.splice 0, 0, exprs... if exprs.length
     @body.makeReturn() unless wasEmpty or @noReturn
     scope.parameter vars[i] = v.compile o for v, i in vars unless splats
+    if not vars.length and @body.contains ((node) -> node.value is 'it')
+      vars.push 'it'
     comm     = if @comment then @comment.compile(o) + '\n' else ''
-=======
-        if param.attach
-          {value} = param
-          [param, param.splat] = [literal(o.scope.freeVariable 'arg'), param.splat]
-          @body.unshift new AssignNode new ValueNode(literal('this'), [new AccessorNode value]), param
-        if param.splat
-          splat           = new SplatNode param.value
-          splat.index     = i
-          splat.trailings = []
-          splat.arglength = @params.length
-          @body.unshift(splat)
-        else
-          params.push param
-    params = (param.compile(o) for param in params)
-    params.push 'it' if not params.length and @body.contains(-> it.value is 'it')
-    @body.makeReturn() unless empty
-    (o.scope.parameter(param)) for param in params
->>>>>>> c911613f
     o.indent = @idt 2 if @className
     idt      = @idt 1
     code     = if @body.isEmpty() then ''
@@ -1309,7 +1261,6 @@
   # comprehensions. Some of the generated code can be shared in common, and
   # some cannot.
   compileNode: (o) ->
-<<<<<<< HEAD
     {scope} = o
     name    = not @pattern and @name?.compile o
     index   = @index?.compile o
@@ -1318,16 +1269,6 @@
     body    = Expressions.wrap [@body]
     idt     = @idt 1
     scope.find(name,  immediate: yes) if name
-=======
-    topLevel      = del(o, 'top') and not @returns
-    range         = @source instanceof ValueNode and @source.base instanceof RangeNode and not @source.properties.length
-    source        = if range then @source.base else @source
-    codeInBody    = @body.contains -> it instanceof CodeNode
-    scope         = o.scope
-    name          = @name  and @name.compile o
-    index         = @index and @index.compile o
-    scope.find(name,  immediate: yes) if name and not @pattern and (range or not codeInBody)
->>>>>>> c911613f
     scope.find(index, immediate: yes) if index
     [step, pvar] = @step.compileLoopReference o, 'step' if @step
     if @from
@@ -1519,7 +1460,6 @@
     args = []
     if (mentionsArgs = expressions.contains @literalArgs) or
        (               expressions.contains @literalThis)
-<<<<<<< HEAD
       meth = new Literal if mentionsArgs then 'apply' else 'call'
       args = [new Literal 'this']
       args.push new Literal 'arguments' if mentionsArgs
@@ -1534,21 +1474,6 @@
 
 # Constants
 # ---------
-=======
-      meth = literal(if mentionsArgs then 'apply' else 'call')
-      args = [literal('this')]
-      args.push literal 'arguments' if mentionsArgs
-      func = new ValueNode func, [new AccessorNode(meth)]
-    call = new CallNode(func, args)
-    if statement then Expressions.wrap([call]) else call
-
-  literalArgs: -> it instanceof LiteralNode and it.value is 'arguments'
-  literalThis: -> it instanceof LiteralNode and it.value is 'this' or
-                  it instanceof CodeNode    and it.bound
-
-# Utility Functions
-# -----------------
->>>>>>> c911613f
 
 UTILITIES =
 
@@ -1611,12 +1536,6 @@
 # Utility Functions
 # -----------------
 
-<<<<<<< HEAD
-=======
-# Handy helper for a generating LiteralNode.
-literal = -> new LiteralNode it
-
->>>>>>> c911613f
 # Helper for ensuring that utility functions are assigned at the top level.
 utility = (name) ->
   ref = "__#{name}"
