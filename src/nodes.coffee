--- conflicted
+++ resolved
@@ -56,12 +56,8 @@
     del @options, 'operation' unless this instanceof ValueNode
     top:      if @top_sensitive() then @options.top else del @options, 'top'
     closure:  @is_statement() and not @is_pure_statement() and not top and
-<<<<<<< HEAD
-              not @options.returns and not (this instanceof CommentNode) and
+              not @options.as_statement and not (this instanceof CommentNode) and
               not (@contains (n) -> n.is_pure_statement())
-=======
-              not @options.as_statement and not (this instanceof CommentNode)
->>>>>>> cc3c3149
     if closure then @compile_closure(@options) else @compile_node(@options)
 
   # Statements converted into expressions via closure-wrapping share a scope
@@ -381,13 +377,9 @@
   type: 'Call'
 
   constructor: (variable, args) ->
-    @children:  flatten [@variable: variable, @args: (args or [])]
-<<<<<<< HEAD
+    @children: flatten [@variable: variable, @args: (args or [])]
     @compile_splat_arguments: SplatNode.compile_mixed_array <- @, @args
-    @prefix:    ''
-=======
-    @is_new:    false
->>>>>>> cc3c3149
+    @is_new: false
 
   # Tag this invocation as creating a new instance.
   new_instance: ->
