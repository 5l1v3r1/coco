# `nodes.coffee` contains all of the node classes for the syntax tree. Most
# nodes are created as the result of actions in the [grammar](grammar.html),
# but some are created by other nodes as a method of code generation. To convert
# the syntax tree into a string of JavaScript code, call `compile()` on the root.

# Set up for both **Node.js** and the browser, by
# including the [Scope](scope.html) class and the [helper](helpers.html) functions.
if process?
  Scope:   require('./scope').Scope
  helpers: require('./helpers').helpers
else
  this.exports: this
  helpers:      this.helpers
  Scope:        this.Scope

# Import the helpers we plan to use.
{compact, flatten, merge, del}: helpers

# Helper function that marks a node as a JavaScript *statement*, or as a
# *pure_statement*. Statements must be wrapped in a closure when used as an
# expression, and nodes tagged as *pure_statement* cannot be closure-wrapped
# without losing their meaning.
statement: (klass, only) ->
  klass::is_statement: -> true
  (klass::is_pure_statement: -> true) if only

children: (klass, child_attrs...) ->
  klass::_children_attributes: child_attrs

#### BaseNode

# The **BaseNode** is the abstract base class for all nodes in the syntax tree.
# Each subclass implements the `compile_node` method, which performs the
# code generation for that node. To compile a node to JavaScript,
# call `compile` on it, which wraps `compile_node` in some generic extra smarts,
# to know when the generated code needs to be wrapped up in a closure.
# An options hash is passed and cloned throughout, containing information about
# the environment from higher in the tree (such as if a returned value is
# being requested by the surrounding function), information about the current
# scope, and indentation level.
exports.BaseNode: class BaseNode

  # Common logic for determining whether to wrap this node in a closure before
  # compiling it, or to compile directly. We need to wrap if this node is a
  # *statement*, and it's not a *pure_statement*, and we're not at
  # the top level of a block (which would be unnecessary), and we haven't
  # already been asked to return the result (because statements know how to
  # return results).
  #
  # If a Node is *top_sensitive*, that means that it needs to compile differently
  # depending on whether it's being used as part of a larger expression, or is a
  # top-level statement within the function body.
  compile: (o) ->
    @options: merge o or {}
    @tab:     o.indent
    unless this instanceof ValueNode or this instanceof CallNode
      del @options, 'operation'
      del @options, 'chain_root' unless this instanceof AccessorNode or this instanceof IndexNode
    top:      if @top_sensitive() then @options.top else del @options, 'top'
    closure:  @is_statement() and not @is_pure_statement() and not top and
              not @options.as_statement and not (this instanceof CommentNode) and
              not @contains_pure_statement()
    if closure then @compile_closure(@options) else @compile_node(@options)

  # Statements converted into expressions via closure-wrapping share a scope
  # object with their parent closure, to preserve the expected lexical scope.
  compile_closure: (o) ->
    @tab: o.indent
    o.shared_scope: o.scope
    ClosureNode.wrap(this).compile o

  # If the code generation wishes to use the result of a complex expression
  # in multiple places, ensure that the expression is only ever evaluated once,
  # by assigning it to a temporary variable.
  compile_reference: (o) ->
    reference: literal o.scope.free_variable()
    compiled:  new AssignNode reference, this
    [compiled, reference]

  # Convenience method to grab the current indentation level, plus tabbing in.
  idt: (tabs) ->
    idt: @tab or ''
    num: (tabs or 0) + 1
    idt: + TAB while num: - 1
    idt

  # Construct a node that returns the current node's result.
  # Note that this is overridden for smarter behavior for
  # many statement nodes (eg IfNode, ForNode)...
  make_return: ->
    new ReturnNode this

  # Does this node, or any of its children, contain a node of a certain kind?
  # Recursively traverses down the *children* of the nodes, yielding to a block
  # and returning true when the block finds a match. `contains` does not cross
  # scope boundaries.
  contains: (block) ->
    contains: false
    @_traverse_children false, (node, attr, index) =>
      if block(node)
        contains: true
        return false
    return contains

  # Is this node of a certain type, or does it contain the type?
  contains_type: (type) ->
    this instanceof type or @contains (n) -> n instanceof type

  # Convenience for the most common use of contains. Does the node contain
  # a pure statement?
  contains_pure_statement: ->
    @is_pure_statement() or @contains (n) -> n.is_pure_statement()

  # Perform an in-order traversal of the AST. Crosses scope boundaries.
  traverse: (block) -> @_traverse_children true, block

  # `toString` representation of the node, for inspecting the parse tree.
  # This is what `coffee --nodes` prints out.
  toString: (idt) ->
    idt: or ''
    '\n' + idt + @constructor.name + (child.toString(idt + TAB) for child in @children()).join('')

  children: ->
    _children: []
    @_each_child (child) -> _children.push(child)
    _children

  _each_child: (func) ->
    for attr in @_children_attributes
      child_collection: this[attr]
      continue unless child_collection?
      if child_collection instanceof Array
        i: 0
        for child in child_collection
          result: func(child, attr, i)
          return if result is false
          i += 1
      else
        func(child_collection, attr)

  _traverse_children: (cross_scope, func) ->
    return unless @_children_attributes
    @_each_child (child, attr, i) ->
      func.apply(this, arguments)
      child._traverse_children(cross_scope, func) if child instanceof BaseNode

  # Default implementations of the common node identification methods. Nodes
  # will override these with custom logic, if needed.
  unwrap:               -> this
  is_statement:         -> false
  is_pure_statement:    -> false
  top_sensitive:        -> false

#### Expressions

# The expressions body is the list of expressions that forms the body of an
# indented block of code -- the implementation of a function, a clause in an
# `if`, `switch`, or `try`, and so on...
exports.Expressions: class Expressions extends BaseNode

  constructor: (nodes) ->
    @expressions: compact flatten nodes or []

  # Tack an expression on to the end of this expression list.
  push: (node) ->
    @expressions.push(node)
    this

  # Add an expression at the beginning of this expression list.
  unshift: (node) ->
    @expressions.unshift(node)
    this

  # If this Expressions consists of just a single node, unwrap it by pulling
  # it back out.
  unwrap: ->
    if @expressions.length is 1 then @expressions[0] else this

  # Is this an empty block of code?
  empty: ->
    @expressions.length is 0

  # Make a copy of this node.
  copy: ->
    new Expressions @Expressions.slice()

  # An Expressions node does not return its entire body, rather it
  # ensures that the final expression is returned.
  make_return: ->
    idx:  @expressions.length - 1
    last: @expressions[idx]
    last: @expressions[idx: - 1] if last instanceof CommentNode
    return this if not last or last instanceof ReturnNode
    @expressions[idx]: last.make_return() unless last.contains_pure_statement()
    this

  # An **Expressions** is the only node that can serve as the root.
  compile: (o) ->
    o: or {}
    if o.scope then super(o) else @compile_root(o)

  compile_node: (o) ->
    (@compile_expression(node, merge(o)) for node in @expressions).join("\n")

  # If we happen to be the top-level **Expressions**, wrap everything in
  # a safety closure, unless requested not to.
  compile_root: (o) ->
    o.indent: @tab: if o.no_wrap then '' else TAB
    o.scope: new Scope(null, this, null)
    code: if o.globals then @compile_node(o) else @compile_with_declarations(o)
    code: code.replace(TRAILING_WHITESPACE, '')
    if o.no_wrap then code else "(function(){\n$code\n})();\n"

  # Compile the expressions body for the contents of a function, with
  # declarations of all inner variables pushed up to the top.
  compile_with_declarations: (o) ->
    code: @compile_node(o)
    code: "${@tab}var ${o.scope.compiled_assignments()};\n$code"  if o.scope.has_assignments(this)
    code: "${@tab}var ${o.scope.compiled_declarations()};\n$code" if o.scope.has_declarations(this)
    code

  # Compiles a single expression within the expressions body. If we need to
  # return the result, and it's an expression, simply return it. If it's a
  # statement, ask the statement to do so.
  compile_expression: (node, o) ->
    @tab: o.indent
    compiled_node: node.compile merge o, {top: true}
    if node.is_statement() then compiled_node else "${@idt()}$compiled_node;"

# Wrap up the given nodes as an **Expressions**, unless it already happens
# to be one.
Expressions.wrap: (nodes) ->
  return nodes[0] if nodes.length is 1 and nodes[0] instanceof Expressions
  new Expressions(nodes)

children Expressions, 'expressions'
statement Expressions

#### LiteralNode

# Literals are static values that can be passed through directly into
# JavaScript without translation, such as: strings, numbers,
# `true`, `false`, `null`...
exports.LiteralNode: class LiteralNode extends BaseNode

  constructor: (value) ->
    @value: value

  # Break and continue must be treated as pure statements -- they lose their
  # meaning when wrapped in a closure.
  is_statement: ->
    @value is 'break' or @value is 'continue'
  is_pure_statement: LiteralNode::is_statement

  compile_node: (o) ->
    idt: if @is_statement() then @idt() else ''
    end: if @is_statement() then ';' else ''
    "$idt$@value$end"

  toString: (idt) ->
    " \"$@value\""

#### ReturnNode

# A `return` is a *pure_statement* -- wrapping it in a closure wouldn't
# make sense.
exports.ReturnNode: class ReturnNode extends BaseNode

  constructor: (expression) ->
    @expression: expression

  top_sensitive: ->
    true

  compile_node: (o) ->
    expr: @expression.make_return()
    return expr.compile(o) unless expr instanceof ReturnNode
    del o, 'top'
    o.as_statement: true if @expression.is_statement()
    "${@tab}return ${@expression.compile(o)};"

statement ReturnNode, true
children ReturnNode, 'expression'

#### ValueNode

# A value, variable or literal or parenthesized, indexed or dotted into,
# or vanilla.
exports.ValueNode: class ValueNode extends BaseNode

  SOAK: " == undefined ? undefined : "

  # A **ValueNode** has a base and a list of property accesses.
  constructor: (base, properties) ->
    @base: base
    @properties: (properties or [])

  # Add a property access to the list.
  push: (prop) ->
    @properties.push(prop)
    this

  has_properties: ->
    !!@properties.length

  # Some boolean checks for the benefit of other nodes.

  is_array: ->
    @base instanceof ArrayNode and not @has_properties()

  is_object: ->
    @base instanceof ObjectNode and not @has_properties()

  is_splice: ->
    @has_properties() and @properties[@properties.length - 1] instanceof SliceNode

  make_return: ->
    if @has_properties() then super() else @base.make_return()

  # The value can be unwrapped as its inner node, if there are no attached
  # properties.
  unwrap: ->
    if @properties.length then this else @base

  # Values are considered to be statements if their base is a statement.
  is_statement: ->
    @base.is_statement and @base.is_statement() and not @has_properties()

  # Works out if the value is the start of a chain.
  is_start: (o) ->
    return true if this is o.chain_root and @properties[0] instanceof AccessorNode
    node: o.chain_root.base or o.chain_root.variable
    while node instanceof CallNode then node: node.variable
    node is this

  # We compile a value to JavaScript by compiling and joining each property.
  # Things get much more insteresting if the chain of properties has *soak*
  # operators `?.` interspersed. Then we have to take care not to accidentally
  # evaluate a anything twice when building the soak chain.
  compile_node: (o) ->
    only:         del(o, 'only_first')
    op:           del(o, 'operation')
    props:        if only then @properties[0...@properties.length - 1] else @properties
    o.chain_root: or this
    baseline:     @base.compile o
    baseline:     "($baseline)" if @base instanceof ObjectNode and @has_properties()
    complete:     @last: baseline

    for prop, i in props
      @source: baseline
      if prop.soak_node
        if @base instanceof CallNode and i is 0
          temp: o.scope.free_variable()
          complete: "(${ baseline: temp } = ($complete))"
        complete: "typeof $complete === \"undefined\" || $baseline" if i is 0 and @is_start(o)
        complete: + @SOAK + (baseline: + prop.compile(o))
      else
        part: prop.compile(o)
        baseline: + part
        complete: + part
        @last: part

    if op and @wrapped then "($complete)" else complete

children ValueNode, 'base', 'properties'

#### CommentNode

# CoffeeScript passes through comments as JavaScript comments at the
# same position.
exports.CommentNode: class CommentNode extends BaseNode

  constructor: (lines) ->
    @lines: lines
    this

  make_return: ->
    this

  compile_node: (o) ->
    "$@tab//" + @lines.join("\n$@tab//")

statement CommentNode

#### CallNode

# Node for a function invocation. Takes care of converting `super()` calls into
# calls against the prototype's function of the same name.
exports.CallNode: class CallNode extends BaseNode

  constructor: (variable, args) ->
    @is_new:   false
    @is_super: variable is 'super'
    @variable: if @is_super then null else variable
    @args: (args or [])
    @compile_splat_arguments: SplatNode.compile_mixed_array <- @, @args

  # Tag this invocation as creating a new instance.
  new_instance: ->
    @is_new: true
    this

  prefix: ->
    if @is_new then 'new ' else ''

  # Grab the reference to the superclass' implementation of the current method.
  super_reference: (o) ->
    methname: o.scope.method.name
    meth: if o.scope.method.proto
      "${o.scope.method.proto}.__superClass__.$methname"
    else if methname
      "${methname}.__superClass__.constructor"
    else throw new Error "cannot call super on an anonymous function."

  # Compile a vanilla function call.
  compile_node: (o) ->
    o.chain_root: this unless o.chain_root
    for arg in @args when arg instanceof SplatNode
      compilation: @compile_splat(o)
    unless compilation
      args: (arg.compile(o) for arg in @args).join(', ')
      compilation: if @is_super then @compile_super(args, o)
      else "${@prefix()}${@variable.compile(o)}($args)"
    if o.operation and @wrapped then "($compilation)" else compilation

  # `super()` is converted into a call against the superclass's implementation
  # of the current function.
  compile_super: (args, o) ->
    "${@super_reference(o)}.call(this${ if args.length then ', ' else '' }$args)"

  # If you call a function with a splat, it's converted into a JavaScript
  # `.apply()` call to allow an array of arguments to be passed.
  compile_splat: (o) ->
    meth: if @variable then @variable.compile(o) else @super_reference(o)
    obj:  @variable and @variable.source or 'this'
    if obj.match(/\(/)
      temp: o.scope.free_variable()
      obj:  temp
      meth: "($temp = ${ @variable.source })${ @variable.last }"
    "${@prefix()}${meth}.apply($obj, ${ @compile_splat_arguments(o) })"

children CallNode, 'variable', 'args'

#### CurryNode

# Binds a context object and a list of arguments to a function,
# returning the bound function. After ECMAScript 5, Prototype.js, and
# Underscore's `bind` functions.
exports.CurryNode: class CurryNode extends CallNode

  constructor: (meth, args) ->
    @meth: meth
    @context: args[0]
    @args: (args.slice(1) or [])
    @compile_splat_arguments: SplatNode.compile_mixed_array <- @, @args

  arguments: (o) ->
    for arg in @args
      return @compile_splat_arguments(o) if arg instanceof SplatNode
    (new ArrayNode(@args)).compile o

  compile_node: (o) ->
    utility 'slice'
    ref: new ValueNode literal utility 'bind'
    (new CallNode(ref, [@meth, @context, literal(@arguments(o))])).compile o

children CurryNode, 'meth', 'context', 'args'

#### ExtendsNode

# Node to extend an object's prototype with an ancestor object.
# After `goog.inherits` from the
# [Closure Library](http://closure-library.googlecode.com/svn/docs/closure_goog_base.js.html).
exports.ExtendsNode: class ExtendsNode extends BaseNode

  constructor: (child, parent) ->
    @child: child
    @parent: parent

  # Hooks one constructor into another's prototype chain.
  compile_node: (o) ->
    ref:  new ValueNode literal utility 'extends'
    (new CallNode ref, [@child, @parent]).compile o

children ExtendsNode, 'child', 'parent'

#### AccessorNode

# A `.` accessor into a property of a value, or the `::` shorthand for
# an accessor into the object's prototype.
exports.AccessorNode: class AccessorNode extends BaseNode

  constructor: (name, tag) ->
<<<<<<< HEAD
    @name: name
    @prototype:tag is 'prototype'
=======
    @children:  [@name: name]
    @prototype: tag is 'prototype'
>>>>>>> 9a7420cc
    @soak_node: tag is 'soak'
    this

  compile_node: (o) ->
    o.chain_root.wrapped: or @soak_node
    proto_part: if @prototype then 'prototype.' else ''
    ".$proto_part${@name.compile(o)}"

children AccessorNode, 'name'

#### IndexNode

# A `[ ... ]` indexed accessor into an array or object.
exports.IndexNode: class IndexNode extends BaseNode

  constructor: (index, tag) ->
    @index: index
    @soak_node: tag is 'soak'

  compile_node: (o) ->
    o.chain_root.wrapped: or @soak_node
    idx: @index.compile o
    "[$idx]"

children IndexNode, 'index'

#### RangeNode

# A range literal. Ranges can be used to extract portions (slices) of arrays,
# to specify a range for comprehensions, or as a value, to be expanded into the
# corresponding array of integers at runtime.
exports.RangeNode: class RangeNode extends BaseNode

  constructor: (from, to, exclusive) ->
    @from: from
    @to: to
    @exclusive: !!exclusive

  # Compiles the range's source variables -- where it starts and where it ends.
  compile_variables: (o) ->
    @tab: o.indent
    [@from_var, @to_var]: [o.scope.free_variable(), o.scope.free_variable()]
    [from, to]:           [@from.compile(o), @to.compile(o)]
    "$@from_var = $from; $@to_var = $to;\n$@tab"

  # When compiled normally, the range returns the contents of the *for loop*
  # needed to iterate over the values in the range. Used by comprehensions.
  compile_node: (o) ->
    return    @compile_array(o) unless o.index
    idx:      del o, 'index'
    step:     del o, 'step'
    vars:     "$idx = $@from_var"
    step:     if step then step.compile(o) else '1'
    equals:   if @exclusive then '' else '='
    intro:    "($@from_var <= $@to_var ? $idx"
    compare:  "$intro <$equals $@to_var : $idx >$equals $@to_var)"
    incr:     "$intro += $step : $idx -= $step)"
    "$vars; $compare; $incr"

  # When used as a value, expand the range into the equivalent array. In the
  # future, the code this generates should probably be cleaned up by handwriting
  # it instead of wrapping nodes.
  compile_array: (o) ->
    name: o.scope.free_variable()
    body: Expressions.wrap([literal(name)])
    arr:  Expressions.wrap([new ForNode(body, {source: (new ValueNode(this))}, literal(name))])
    (new ParentheticalNode(new CallNode(new CodeNode([], arr.make_return())))).compile(o)

children RangeNode, 'from', 'to'


#### SliceNode

# An array slice literal. Unlike JavaScript's `Array#slice`, the second parameter
# specifies the index of the end of the slice, just as the first parameter
# is the index of the beginning.
exports.SliceNode: class SliceNode extends BaseNode

  constructor: (range) ->
    @range: range
    this

  compile_node: (o) ->
    from:       @range.from.compile(o)
    to:         @range.to.compile(o)
    plus_part:  if @range.exclusive then '' else ' + 1'
    ".slice($from, $to$plus_part)"

children SliceNode, 'range'

#### ObjectNode

# An object literal, nothing fancy.
exports.ObjectNode: class ObjectNode extends BaseNode

  constructor: (props) ->
   @objects: @properties: props or []

  # All the mucking about with commas is to make sure that CommentNodes and
  # AssignNodes get interleaved correctly, with no trailing commas or
  # commas affixed to comments.
  compile_node: (o) ->
    o.indent: @idt 1
    non_comments: prop for prop in @properties when not (prop instanceof CommentNode)
    last_noncom:  non_comments[non_comments.length - 1]
    props: for prop, i in @properties
      join:   ",\n"
      join:   "\n" if (prop is last_noncom) or (prop instanceof CommentNode)
      join:   '' if i is @properties.length - 1
      indent: if prop instanceof CommentNode then '' else @idt 1
      prop:   new AssignNode prop, prop, 'object' unless prop instanceof AssignNode or prop instanceof CommentNode
      indent + prop.compile(o) + join
    props: props.join('')
    inner: if props then '\n' + props + '\n' + @idt() else ''
    "{$inner}"

children ObjectNode, 'properties'

#### ArrayNode

# An array literal.
exports.ArrayNode: class ArrayNode extends BaseNode

  constructor: (objects) ->
    @objects: objects or []
    @compile_splat_literal: SplatNode.compile_mixed_array <- @, @objects

  compile_node: (o) ->
    o.indent: @idt 1
    objects: []
    for obj, i in @objects
      code: obj.compile(o)
      if obj instanceof SplatNode
        return @compile_splat_literal @objects, o
      else if obj instanceof CommentNode
        objects.push "\n$code\n$o.indent"
      else if i is @objects.length - 1
        objects.push code
      else
        objects.push "$code, "
    objects: objects.join('')
    if objects.indexOf('\n') >= 0
      "[\n${@idt(1)}$objects\n$@tab]"
    else
      "[$objects]"

children ArrayNode, 'objects'

#### ClassNode

# The CoffeeScript class definition.
exports.ClassNode: class ClassNode extends BaseNode

  # Initialize a **ClassNode** with its name, an optional superclass, and a
  # list of prototype property assignments.
  constructor: (variable, parent, props) ->
    @variable: variable
    @parent: parent
    @properties: props or []
    @returns:  false

  make_return: ->
    @returns: true
    this

  # Instead of generating the JavaScript string directly, we build up the
  # equivalent syntax tree and compile that, in pieces. You can see the
  # constructor, property assignments, and inheritance getting built out below.
  compile_node: (o) ->
    extension:   @parent and new ExtendsNode(@variable, @parent)
    constructor: null
    props:       new Expressions()
    o.top:       true

    for prop in @properties
      [pvar, func]: [prop.variable, prop.value]
      if pvar and pvar.base.value is 'constructor' and func instanceof CodeNode
        func.body.push(new ReturnNode(literal('this')))
        constructor: new AssignNode(@variable, func)
      else
        if pvar
          access: if prop.context is 'this' then pvar.base.properties[0] else new AccessorNode(pvar, 'prototype')
          val:    new ValueNode(@variable, [access])
          prop:   new AssignNode(val, func)
        props.push prop

    unless constructor
      if @parent
        applied: new ValueNode(@parent, [new AccessorNode(literal('apply'))])
        constructor: new AssignNode(@variable, new CodeNode([], new Expressions([
          new CallNode(applied, [literal('this'), literal('arguments')])
        ])))
      else
        constructor: new AssignNode(@variable, new CodeNode())

    construct:                       @idt() + constructor.compile(o) + ';\n'
    props:     if props.empty() then '' else props.compile(o) + '\n'
    extension: if extension     then @idt() + extension.compile(o) + ';\n' else ''
    returns:   if @returns      then new ReturnNode(@variable).compile(o)  else ''
    "$construct$extension$props$returns"

statement ClassNode
children ClassNode, 'variable', 'parent', 'properties'

#### AssignNode

# The **AssignNode** is used to assign a local variable to value, or to set the
# property of an object -- including within object literals.
exports.AssignNode: class AssignNode extends BaseNode

  # Matchers for detecting prototype assignments.
  PROTO_ASSIGN: /^(\S+)\.prototype/
  LEADING_DOT:  /^\.(prototype\.)?/

  constructor: (variable, value, context) ->
    @variable: variable
    @value: value
    @context: context

  top_sensitive: ->
    true

  is_value: ->
    @variable instanceof ValueNode

  make_return: ->
    return new Expressions [this, new ReturnNode(@variable)]

  is_statement: ->
    @is_value() and (@variable.is_array() or @variable.is_object())

  # Compile an assignment, delegating to `compile_pattern_match` or
  # `compile_splice` if appropriate. Keep track of the name of the base object
  # we've been assigned to, for correct internal references. If the variable
  # has not been seen yet within the current scope, declare it.
  compile_node: (o) ->
    top:    del o, 'top'
    return  @compile_pattern_match(o) if @is_statement()
    return  @compile_splice(o) if @is_value() and @variable.is_splice()
    stmt:   del o, 'as_statement'
    name:   @variable.compile(o)
    last:   if @is_value() then @variable.last.replace(@LEADING_DOT, '') else name
    match:  name.match(@PROTO_ASSIGN)
    proto:  match and match[1]
    if @value instanceof CodeNode
      @value.name:  last  if last.match(IDENTIFIER)
      @value.proto: proto if proto
    val: @value.compile o
    return "$name: $val" if @context is 'object'
    o.scope.find name unless @is_value() and @variable.has_properties()
    val: "$name = $val"
    return "$@tab$val;" if stmt
    if top then val else "($val)"

  # Brief implementation of recursive pattern matching, when assigning array or
  # object literals to a value. Peeks at their properties to assign inner names.
  # See the [ECMAScript Harmony Wiki](http://wiki.ecmascript.org/doku.php?id=harmony:destructuring)
  # for details.
  compile_pattern_match: (o) ->
    val_var: o.scope.free_variable()
    value: if @value.is_statement() then ClosureNode.wrap(@value) else @value
    assigns: ["$@tab$val_var = ${ value.compile(o) };"]
    o.top: true
    o.as_statement: true
    splat: false
    for obj, i in @variable.base.objects
      # A regular array pattern-match.
      idx: i
      if @variable.is_object()
        if obj instanceof AssignNode
          # A regular object pattern-match.
          [obj, idx]: [obj.value, obj.variable.base]
        else
          # A shorthand `{a, b, c}: val` pattern-match.
          idx: obj
      if not (obj instanceof ValueNode or obj instanceof SplatNode)
        throw new Error 'pattern matching must use only identifiers on the left-hand side.'
      is_string: idx.value and idx.value.match IS_STRING
      access_class: if is_string or @variable.is_array() then IndexNode else AccessorNode
      if obj instanceof SplatNode and not splat
        val: literal(obj.compile_value(o, val_var,
          (oindex: @variable.base.objects.indexOf(obj)),
          (olength: @variable.base.objects.length) - oindex - 1))
        splat: true
      else
        idx: literal(if splat then "${val_var}.length - ${olength - idx}" else idx) if typeof idx isnt 'object'
        val: new ValueNode(literal(val_var), [new access_class(idx)])
      assigns.push(new AssignNode(obj, val).compile(o))
    code: assigns.join("\n")
    code

  # Compile the assignment from an array splice literal, using JavaScript's
  # `Array#splice` method.
  compile_splice: (o) ->
    name:   @variable.compile merge o, {only_first: true}
    l:      @variable.properties.length
    range:  @variable.properties[l - 1].range
    plus:   if range.exclusive then '' else ' + 1'
    from:   range.from.compile(o)
    to:     range.to.compile(o) + ' - ' + from + plus
    val:    @value.compile(o)
    "${name}.splice.apply($name, [$from, $to].concat($val))"

children AssignNode, 'variable', 'value'

#### CodeNode

# A function definition. This is the only node that creates a new Scope.
# When for the purposes of walking the contents of a function body, the CodeNode
# has no *children* -- they're within the inner scope.
exports.CodeNode: class CodeNode extends BaseNode

  constructor: (params, body, tag) ->
    @params:  params or []
    @body:    body or new Expressions()
    @bound:   tag is 'boundfunc'

  # Compilation creates a new scope unless explicitly asked to share with the
  # outer scope. Handles splat parameters in the parameter list by peeking at
  # the JavaScript `arguments` objects. If the function is bound with the `=>`
  # arrow, generates a wrapper that saves the current value of `this` through
  # a closure.
  compile_node: (o) ->
    shared_scope: del o, 'shared_scope'
    top:          del o, 'top'
    o.scope:      shared_scope or new Scope(o.scope, @body, this)
    o.top:        true
    o.indent:     @idt(if @bound then 2 else 1)
    del o, 'no_wrap'
    del o, 'globals'
    i: 0
    splat: undefined
    params: []
    for param in @params
      if param instanceof SplatNode and not splat?
        splat: param
        splat.index: i
        splat.trailings: []
        splat.arglength: @params.length
        @body.unshift(splat)
      else if splat?
        splat.trailings.push(param)
      else
        params.push(param)
      i: + 1
    params: (param.compile(o) for param in params)
    @body.make_return()
    (o.scope.parameter(param)) for param in params
    code: if @body.expressions.length then "\n${ @body.compile_with_declarations(o) }\n" else ''
    name_part: if @name then ' ' + @name else ''
    func: "function${ if @bound then '' else name_part }(${ params.join(', ') }) {$code${@idt(if @bound then 1 else 0)}}"
    func: "($func)" if top and not @bound
    return func unless @bound
    utility 'slice'
    ref: new ValueNode literal utility 'bind'
    (new CallNode ref, [literal(func), literal('this')]).compile o

  top_sensitive: ->
    true

  # Short-circuit _traverse_children method to prevent it from crossing scope boundaries
  # unless cross_scope is true
  _traverse_children: (cross_scope, func) -> super(cross_scope, func) if cross_scope

  toString: (idt) ->
    idt: or ''
    children: (child.toString(idt + TAB) for child in @children()).join('')
    "\n$idt$children"

children CodeNode, 'params', 'body'

#### SplatNode

# A splat, either as a parameter to a function, an argument to a call,
# or as part of a destructuring assignment.
exports.SplatNode: class SplatNode extends BaseNode

  constructor: (name) ->
    name: literal(name) unless name.compile
    @name: name

  compile_node: (o) ->
    if @index? then @compile_param(o) else @name.compile(o)

  # Compiling a parameter splat means recovering the parameters that succeed
  # the splat in the parameter list, by slicing the arguments object.
  compile_param: (o) ->
    name: @name.compile(o)
    o.scope.find name
    len: o.scope.free_variable()
    o.scope.assign len, "arguments.length"
    variadic: o.scope.free_variable()
    o.scope.assign variadic, "$len >= $@arglength"
    for trailing, idx in @trailings
      pos: @trailings.length - idx
      o.scope.assign(trailing.compile(o), "arguments[$variadic ? $len - $pos : ${@index + idx}]")
    "$name = ${utility('slice')}.call(arguments, $@index, $len - ${@trailings.length})"

  # A compiling a splat as a destructuring assignment means slicing arguments
  # from the right-hand-side's corresponding array.
  compile_value: (o, name, index, trailings) ->
    trail: if trailings then ", ${name}.length - $trailings" else ''
    "${utility 'slice'}.call($name, $index$trail)"

  # Utility function that converts arbitrary number of elements, mixed with
  # splats, to a proper array
  @compile_mixed_array: (list, o) ->
    args: []
    i: 0
    for arg in list
      code: arg.compile o
      if not (arg instanceof SplatNode)
        prev: args[i - 1]
        if i is 1 and prev.substr(0, 1) is '[' and prev.substr(prev.length - 1, 1) is ']'
          args[i - 1]: "${prev.substr(0, prev.length - 1)}, $code]"
          continue
        else if i > 1 and prev.substr(0, 9) is '.concat([' and prev.substr(prev.length - 2, 2) is '])'
          args[i - 1]: "${prev.substr(0, prev.length - 2)}, $code])"
          continue
        else
          code: "[$code]"
      args.push(if i is 0 then code else ".concat($code)")
      i: + 1
    args.join('')

children SplatNode, 'name'

#### WhileNode

# A while loop, the only sort of low-level loop exposed by CoffeeScript. From
# it, all other loops can be manufactured. Useful in cases where you need more
# flexibility or more speed than a comprehension can provide.
exports.WhileNode: class WhileNode extends BaseNode

  constructor: (condition, opts) ->
    condition: new OpNode('!', condition) if opts and opts.invert
    @condition: condition
    @guard: opts and opts.guard

  add_body: (body) ->
    @body: body
    this

  make_return: ->
    @returns: true
    this

  top_sensitive: ->
    true

  # The main difference from a JavaScript *while* is that the CoffeeScript
  # *while* can be used as a part of a larger expression -- while loops may
  # return an array containing the computed result of each iteration.
  compile_node: (o) ->
    top:        del(o, 'top') and not @returns
    o.indent:   @idt 1
    o.top:      true
    cond:       @condition.compile(o)
    set:        ''
    unless top
      rvar:     o.scope.free_variable()
      set:      "$@tab$rvar = [];\n"
      @body:    PushNode.wrap(rvar, @body) if @body
    pre:        "$set${@tab}while ($cond)"
    return "$pre null;$post" if not @body
    @body:      Expressions.wrap([new IfNode(@guard, @body)]) if @guard
    if @returns
      post: new ReturnNode(literal(rvar)).compile(merge(o, {indent: @idt()}))
    else
      post: ''
    "$pre {\n${ @body.compile(o) }\n$@tab}\n$post"

statement WhileNode
children WhileNode, 'condition', 'guard', 'body'

#### OpNode

# Simple Arithmetic and logical operations. Performs some conversion from
# CoffeeScript operations into their JavaScript equivalents.
exports.OpNode: class OpNode extends BaseNode

  # The map of conversions from CoffeeScript to JavaScript symbols.
  CONVERSIONS: {
    '==': '==='
    '!=': '!=='
  }

  # The list of operators for which we perform
  # [Python-style comparison chaining](http://docs.python.org/reference/expressions.html#notin).
  CHAINABLE:        ['<', '>', '>=', '<=', '===', '!==']

  # Our assignment operators that have no JavaScript equivalent.
  ASSIGNMENT:       ['||=', '&&=', '?=']

  # Operators must come before their operands with a space.
  PREFIX_OPERATORS: ['typeof', 'delete']

  constructor: (operator, first, second, flip) ->
    @constructor.name: + ' ' + operator
    @first: first
    @second: second
    @operator: @CONVERSIONS[operator] or operator
    @flip: !!flip

  is_unary: ->
    not @second

  is_chainable: ->
    @CHAINABLE.indexOf(@operator) >= 0

  compile_node: (o) ->
    o.operation: true
    return @compile_chain(o)      if @is_chainable() and @first.unwrap() instanceof OpNode and @first.unwrap().is_chainable()
    return @compile_assignment(o) if @ASSIGNMENT.indexOf(@operator) >= 0
    return @compile_unary(o)      if @is_unary()
    return @compile_existence(o)  if @operator is '?'
    [@first.compile(o), @operator, @second.compile(o)].join ' '

  # Mimic Python's chained comparisons when multiple comparison operators are
  # used sequentially. For example:
  #
  #     bin/coffee -e "puts 50 < 65 > 10"
  #     true
  compile_chain: (o) ->
    shared: @first.unwrap().second
    [@first.second, shared]: shared.compile_reference(o) if shared.contains_type CallNode
    [first, second, shared]: [@first.compile(o), @second.compile(o), shared.compile(o)]
    "($first) && ($shared $@operator $second)"

  # When compiling a conditional assignment, take care to ensure that the
  # operands are only evaluated once, even though we have to reference them
  # more than once.
  compile_assignment: (o) ->
    [first, second]: [@first.compile(o), @second.compile(o)]
    o.scope.find(first) if first.match(IDENTIFIER)
    return "$first = ${ ExistenceNode.compile_test(o, @first) } ? $first : $second" if @operator is '?='
    "$first = $first ${ @operator.substr(0, 2) } $second"

  # If this is an existence operator, we delegate to `ExistenceNode.compile_test`
  # to give us the safe references for the variables.
  compile_existence: (o) ->
    [first, second]: [@first.compile(o), @second.compile(o)]
    test: ExistenceNode.compile_test(o, @first)
    "$test ? $first : $second"

  # Compile a unary **OpNode**.
  compile_unary: (o) ->
    space: if @PREFIX_OPERATORS.indexOf(@operator) >= 0 then ' ' else ''
    parts: [@operator, space, @first.compile(o)]
    parts: parts.reverse() if @flip
    parts.join('')

children OpNode, 'first', 'second'

#### TryNode

# A classic *try/catch/finally* block.
exports.TryNode: class TryNode extends BaseNode

  constructor: (attempt, error, recovery, ensure) ->
    @attempt: attempt
    @recovery: recovery
    @ensure: ensure
    @error: error
    this

  make_return: ->
    @attempt: @attempt.make_return() if @attempt
    @recovery: @recovery.make_return() if @recovery
    this

  # Compilation is more or less as you would expect -- the *finally* clause
  # is optional, the *catch* is not.
  compile_node: (o) ->
    o.indent:     @idt 1
    o.top:        true
    attempt_part: @attempt.compile(o)
    error_part:   if @error then " (${ @error.compile(o) }) " else ' '
    catch_part:   if @recovery then " catch$error_part{\n${ @recovery.compile(o) }\n$@tab}" else ''
    finally_part: (@ensure or '') and ' finally {\n' + @ensure.compile(merge(o)) + "\n$@tab}"
    "${@tab}try {\n$attempt_part\n$@tab}$catch_part$finally_part"

statement TryNode
children TryNode, 'attempt', 'recovery', 'ensure'

#### ThrowNode

# Simple node to throw an exception.
exports.ThrowNode: class ThrowNode extends BaseNode

  constructor: (expression) ->
    @expression: expression

  # A **ThrowNode** is already a return, of sorts...
  make_return: ->
    return this

  compile_node: (o) ->
    "${@tab}throw ${@expression.compile(o)};"

statement ThrowNode
children ThrowNode, 'expression'

#### ExistenceNode

# Checks a variable for existence -- not *null* and not *undefined*. This is
# similar to `.nil?` in Ruby, and avoids having to consult a JavaScript truth
# table.
exports.ExistenceNode: class ExistenceNode extends BaseNode

  constructor: (expression) ->
    @expression: expression

  compile_node: (o) ->
    ExistenceNode.compile_test(o, @expression)

  # The meat of the **ExistenceNode** is in this static `compile_test` method
  # because other nodes like to check the existence of their variables as well.
  # Be careful not to double-evaluate anything.
  @compile_test: (o, variable) ->
    [first, second]: [variable, variable]
    if variable instanceof CallNode or (variable instanceof ValueNode and variable.has_properties())
      [first, second]: variable.compile_reference(o)
    [first, second]: [first.compile(o), second.compile(o)]
    "(typeof $first !== \"undefined\" && $second !== null)"

children ExistenceNode, 'expression'

#### ParentheticalNode

# An extra set of parentheses, specified explicitly in the source. At one time
# we tried to clean up the results by detecting and removing redundant
# parentheses, but no longer -- you can put in as many as you please.
#
# Parentheses are a good way to force any statement to become an expression.
exports.ParentheticalNode: class ParentheticalNode extends BaseNode

  constructor: (expression) ->
    @expression: expression

  is_statement: ->
    @expression.is_statement()

  make_return: ->
    @expression.make_return()

  compile_node: (o) ->
    code: @expression.compile(o)
    return code if @is_statement()
    l:    code.length
    code: code.substr(o, l-1) if code.substr(l-1, 1) is ';'
    if @expression instanceof AssignNode then code else "($code)"

children ParentheticalNode, 'expression'

#### ForNode

# CoffeeScript's replacement for the *for* loop is our array and object
# comprehensions, that compile into *for* loops here. They also act as an
# expression, able to return the result of each filtered iteration.
#
# Unlike Python array comprehensions, they can be multi-line, and you can pass
# the current index of the loop as a second parameter. Unlike Ruby blocks,
# you can map and filter in a single pass.
exports.ForNode: class ForNode extends BaseNode

  constructor: (body, source, name, index) ->
    @body:    body
    @name:    name
    @index:   index or null
    @source:  source.source
    @guard:   source.guard
    @step:    source.step
    @object:  !!source.object
    [@name, @index]: [@index, @name] if @object
    @pattern: @name instanceof ValueNode
    throw new Error('index cannot be a pattern matching expression') if @index instanceof ValueNode
    @returns: false

  top_sensitive: ->
    true

  make_return: ->
    @returns: true
    this

  compile_return_value: (val, o) ->
    return new ReturnNode(literal(val)).compile(o) if @returns
    val or ''

  # Welcome to the hairiest method in all of CoffeeScript. Handles the inner
  # loop, filtering, stepping, and result saving for array, object, and range
  # comprehensions. Some of the generated code can be shared in common, and
  # some cannot.
  compile_node: (o) ->
    top_level:      del(o, 'top') and not @returns
    range:          @source instanceof ValueNode and @source.base instanceof RangeNode and not @source.properties.length
    source:         if range then @source.base else @source
    scope:          o.scope
    name:           @name and @name.compile o
    index:          @index and @index.compile o
    scope.find name  if name and not @pattern
    scope.find index if index
    body_dent:      @idt 1
    rvar:           scope.free_variable() unless top_level
    ivar:           if range then name else index or scope.free_variable()
    var_part:       ''
    body:           Expressions.wrap([@body])
    if range
      source_part:  source.compile_variables o
      for_part:     source.compile merge o, {index: ivar, step: @step}
    else
      svar:         scope.free_variable()
      source_part:  "$svar = ${ @source.compile(o) };\n$@tab"
      if @pattern
        var_part:   new AssignNode(@name, literal("$svar[$ivar]")).compile(merge o, {indent: @idt(1), top: true}) + "\n"
      else
        var_part:   "$body_dent$name = $svar[$ivar];\n" if name
      unless @object
        lvar:       scope.free_variable()
        step_part:  if @step then "$ivar += ${ @step.compile(o) }" else "$ivar++"
        for_part:   "$ivar = 0, $lvar = ${svar}.length; $ivar < $lvar; $step_part"
    set_result:     if rvar then @idt() + rvar + ' = []; ' else @idt()
    return_result:  @compile_return_value(rvar, o)

    body:           ClosureNode.wrap(body, true) if top_level and body.contains (n) -> n instanceof CodeNode
    body:           PushNode.wrap(rvar, body) unless top_level
    if @guard
      body:         Expressions.wrap([new IfNode(@guard, body)])
    if @object
      for_part: "$ivar in $svar) { if (${utility('hasProp')}.call($svar, $ivar)"
    body:           body.compile(merge(o, {indent: body_dent, top: true}))
    vars:           if range then name else "$name, $ivar"
    close:          if @object then '}}\n' else '}\n'
    "$set_result${source_part}for ($for_part) {\n$var_part$body\n$@tab$close$return_result"

statement ForNode
children ForNode, 'body', 'source', 'guard'

#### IfNode

# *If/else* statements. Our *switch/when* will be compiled into this. Acts as an
# expression by pushing down requested returns to the last line of each clause.
#
# Single-expression **IfNodes** are compiled into ternary operators if possible,
# because ternaries are already proper expressions, and don't need conversion.
exports.IfNode: class IfNode extends BaseNode

  constructor: (condition, body, tags) ->
    @condition: condition
    @body:      body
    @else_body: null
    @tags:      tags or {}
    @multiple:  true if @condition instanceof Array
    @condition: new OpNode('!', new ParentheticalNode(@condition)) if @tags.invert
    @is_chain:  false

  body_node: -> @body?.unwrap()
  else_body_node: -> @else_body?.unwrap()

  force_statement: ->
    @tags.statement: true
    this

  # Tag a chain of **IfNodes** with their object(s) to switch on for equality
  # tests. `rewrite_switch` will perform the actual change at compile time.
  switches_over: (expression) ->
    @switch_subject: expression
    this

  # Rewrite a chain of **IfNodes** with their switch condition for equality.
  # Ensure that the switch expression isn't evaluated more than once.
  rewrite_switch: (o) ->
    @assigner: @switch_subject
    unless (@switch_subject.unwrap() instanceof LiteralNode)
      variable: literal(o.scope.free_variable())
      @assigner: new AssignNode(variable, @switch_subject)
      @switch_subject: variable
    @condition: if @multiple
      for cond, i in @condition
        new OpNode('==', (if i is 0 then @assigner else @switch_subject), cond)
    else
      new OpNode('==', @assigner, @condition)
    @else_body_node().switches_over(@switch_subject) if @is_chain
    # prevent this rewrite from happening again
    @switch_subject: undefined
    this

  # Rewrite a chain of **IfNodes** to add a default case as the final *else*.
  add_else: (else_body, statement) ->
    if @is_chain
      @else_body_node().add_else else_body, statement
    else
      @is_chain: else_body instanceof IfNode
      @else_body: @ensure_expressions else_body
    this

  # The **IfNode** only compiles into a statement if either of its bodies needs
  # to be a statement. Otherwise a ternary is safe.
  is_statement: ->
    @statement: or !!(@comment or @tags.statement or @body_node().is_statement() or (@else_body and @else_body_node().is_statement()))

  compile_condition: (o) ->
    (cond.compile(o) for cond in flatten([@condition])).join(' || ')

  compile_node: (o) ->
    if @is_statement() then @compile_statement(o) else @compile_ternary(o)

  make_return: ->
    @body:      and @ensure_expressions(@body.make_return())
    @else_body: and @ensure_expressions(@else_body.make_return())
    this

  ensure_expressions: (node) ->
    node: new Expressions([node]) unless node instanceof Expressions
    node

  # Compile the **IfNode** as a regular *if-else* statement. Flattened chains
  # force inner *else* bodies into statement form.
  compile_statement: (o) ->
    @rewrite_switch(o) if @switch_subject
    child:        del o, 'chain_child'
    cond_o:       merge o
    o.indent:     @idt 1
    o.top:        true
    if_dent:      if child then '' else @idt()
    com_dent:     if child then @idt() else ''
    prefix:       if @comment then "${ @comment.compile(cond_o) }\n$com_dent" else ''
    body:         @body.compile(o)
    if_part:      "$prefix${if_dent}if (${ @compile_condition(cond_o) }) {\n$body\n$@tab}"
    return if_part unless @else_body
    else_part: if @is_chain
      ' else ' + @else_body_node().compile(merge(o, {indent: @idt(), chain_child: true}))
    else
      " else {\n${ @else_body.compile(o) }\n$@tab}"
    "$if_part$else_part"

  # Compile the IfNode as a ternary operator.
  compile_ternary: (o) ->
    if_part:    @condition.compile(o) + ' ? ' + @body_node().compile(o)
    else_part:  if @else_body then @else_body_node().compile(o) else 'null'
    "$if_part : $else_part"


children IfNode, 'condition', 'body', 'else_body', 'assigner'


# Faux-Nodes
# ----------

#### PushNode

# Faux-nodes are never created by the grammar, but are used during code
# generation to generate other combinations of nodes. The **PushNode** creates
# the tree for `array.push(value)`, which is helpful for recording the result
# arrays from comprehensions.
PushNode: exports.PushNode: {

  wrap: (array, expressions) ->
    expr: expressions.unwrap()
    return expressions if expr.is_pure_statement() or expr.contains_pure_statement()
    Expressions.wrap([new CallNode(
      new ValueNode(literal(array), [new AccessorNode(literal('push'))]), [expr]
    )])

}

#### ClosureNode

# A faux-node used to wrap an expressions body in a closure.
ClosureNode: exports.ClosureNode: {

  # Wrap the expressions body, unless it contains a pure statement,
  # in which case, no dice. If the body mentions `this` or `arguments`,
  # then make sure that the closure wrapper preserves the original values.
  wrap: (expressions, statement) ->
    return expressions if expressions.contains_pure_statement()
    func: new ParentheticalNode(new CodeNode([], Expressions.wrap([expressions])))
    args: []
    mentions_args: expressions.contains (n) -> (n instanceof LiteralNode) and (n.value is 'arguments')
    mentions_this: expressions.contains (n) -> (n instanceof LiteralNode) and (n.value is 'this')
    if mentions_args or mentions_this
      meth: literal(if mentions_args then 'apply' else 'call')
      args: [literal('this')]
      args.push literal 'arguments' if mentions_args
      func: new ValueNode func, [new AccessorNode(meth)]
    call: new CallNode(func, args)
    if statement then Expressions.wrap([call]) else call

}

# Utility Functions
# -----------------

UTILITIES: {

  # Correctly set up a prototype chain for inheritance, including a reference
  # to the superclass for `super()` calls. See:
  # [goog.inherits](http://closure-library.googlecode.com/svn/docs/closure_goog_base.js.source.html#line1206).
  __extends:  """
              function(child, parent) {
                  var ctor = function(){ };
                  ctor.prototype = parent.prototype;
                  child.__superClass__ = parent.prototype;
                  child.prototype = new ctor();
                  child.prototype.constructor = child;
                }
              """

  # Bind a function to a calling context, optionally including curried arguments.
  # See [Underscore's implementation](http://jashkenas.github.com/coffee-script/documentation/docs/underscore.html#section-47).
  __bind:   """
            function(func, obj, args) {
                return function() {
                  return func.apply(obj || {}, args ? args.concat(__slice.call(arguments, 0)) : arguments);
                };
              }
            """

  # Shortcuts to speed up the lookup time for native functions.
  __hasProp: 'Object.prototype.hasOwnProperty'
  __slice: 'Array.prototype.slice'

}

# Constants
# ---------

# Tabs are two spaces for pretty printing.
TAB: '  '

# Trim out all trailing whitespace, so that the generated code plays nice
# with Git.
TRAILING_WHITESPACE: /\s+$/gm

# Keep this identifier regex in sync with the Lexer.
IDENTIFIER: /^[a-zA-Z\$_](\w|\$)*$/

# Is a literal value a string?
IS_STRING: /^['"]/

# Utility Functions
# -----------------

# Handy helper for a generating LiteralNode.
literal: (name) ->
  new LiteralNode(name)

# Helper for ensuring that utility functions are assigned at the top level.
utility: (name) ->
  ref: "__$name"
  Scope.root.assign ref, UTILITIES[ref]
  ref<|MERGE_RESOLUTION|>--- conflicted
+++ resolved
@@ -491,13 +491,8 @@
 exports.AccessorNode: class AccessorNode extends BaseNode
 
   constructor: (name, tag) ->
-<<<<<<< HEAD
     @name: name
-    @prototype:tag is 'prototype'
-=======
-    @children:  [@name: name]
     @prototype: tag is 'prototype'
->>>>>>> 9a7420cc
     @soak_node: tag is 'soak'
     this
 
