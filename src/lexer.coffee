# The CoffeeScript Lexer. Uses a series of token-matching regexes to attempt
# matches against the beginning of the source code. When a match is found,
# a token is produced, we consume the match, and start again. Tokens are in the
# form:
#
#     [tag, value, lineNumber]
#
# Which is a format that can be fed directly into [Jison](http://github.com/zaach/jison).

{Rewriter} = require './rewriter'

# Import the helpers we need.
{count, starts, compact, last} = require './helpers'

# The Lexer Class
# ---------------

# The Lexer class reads a stream of CoffeeScript and divvys it up into tagged
# tokens. Some potential ambiguity in the grammar has been avoided by
# pushing some extra smarts into the Lexer.
exports.Lexer = class Lexer

  # **tokenize** is the Lexer's main method. Scan by attempting to match tokens
  # one at a time, using a regular expression anchored at the start of the
  # remaining code, or a custom recursive token-matching method
  # (for interpolations). When the next token has been recorded, we move forward
  # within the code past the token, and begin again.
  #
  # Each tokenizing method is responsible for returning the number of characters
  # it has consumed.
  #
  # Before returning the token stream, run it through the [Rewriter](rewriter.html)
  # unless explicitly asked not to.
  tokenize: (code, options) ->
    code     = code.replace(/\r/g, '').replace TRAILING_SPACES, ''
    o        = options or {}
    @code    = code         # The remainder of the source code.
    @line    = o.line or 0  # The current line.
    @indent  = 0            # The current indentation level.
    @indebt  = 0            # The over-indentation at the current level.
    @outdebt = 0            # The under-outdentation at the current level.
    @indents = []           # The stack of all current indentation levels.
    @tokens  = []           # Stream of parsed tokens in the form ['TYPE', value, line]
    # Flags for distinguishing FORIN/FOROF/FROM/TO.
    @seenFor = @seenFrom = no
    # At every position, run through this list of attempted matches,
    # short-circuiting if any of them succeed. Their order determines precedence:
    # `@literalToken` is the fallback catch-all.
<<<<<<< HEAD
    i = 0
    while @chunk = code.slice i
      i += @identifierToken() or
           @commentToken()    or
           @whitespaceToken() or
           @lineToken()       or
           @heredocToken()    or
           @stringToken()     or
           @numberToken()     or
           @regexToken()      or
           @jsToken()         or
           @literalToken()
=======
    while @chunk = code.slice @i
      @identifierToken() or
      @commentToken()    or
      @whitespaceToken() or
      @lineToken()       or
      @heredocToken()    or
      @stringToken()     or
      @numberToken()     or
      @regexToken()      or
      @wordsToken()      or
      @jsToken()         or
      @literalToken()
>>>>>>> d74376a6
    @closeIndentation()
    return @tokens if o.rewrite is off
    (new Rewriter).rewrite @tokens

  # Tokenizers
  # ----------

  # Matches identifying literals: variables, keywords, method names, etc.
  # Check to ensure that JavaScript reserved words aren't being used as
  # identifiers. Because CoffeeScript reserves a handful of keywords that are
  # allowed in JavaScript, we're careful not to tag them as keywords when
  # referenced as property names here, so you can still do `jQuery.is()` even
  # though `is` means `===` otherwise.
  identifierToken: ->
    return 0 unless match = IDENTIFIER.exec @chunk
    [input, id, colon] = match
    if id is 'all' and @tag() is 'FOR'
      @token 'ALL', id
      return id.length
    if id is 'from' and @tag(1) is 'FOR'
      @seenFor  = no
      @seenFrom = yes
      @token 'FROM', id
      return id.length
    if id is 'to' and @seenFrom
      @seenFrom = no
      @token 'TO', id
      return id.length
    forcedIdentifier = colon or
      (prev = last @tokens) and not prev.spaced and prev[0] in ['.', '?.', '@', '::']
    tag = 'IDENTIFIER'
    if id in JS_KEYWORDS or
       not forcedIdentifier and id in COFFEE_KEYWORDS
      tag = id.toUpperCase()
      if tag is 'WHEN' and @tag() in LINE_BREAK
        tag = 'LEADING_WHEN'
      else if tag is 'FOR'
        @seenFor = yes
      else if tag in UNARY
        tag = 'UNARY'
      else if tag in RELATION
        if tag isnt 'INSTANCEOF' and @seenFor
          @seenFor = no
          tag = 'FOR' + tag
        else
          tag = 'RELATION'
          if @value() is '!'
            @tokens.pop()
            id = '!' + id
    if id in JS_FORBIDDEN
      if forcedIdentifier
        tag = 'IDENTIFIER'
        id  = new String id
        id.reserved = yes
      else if id in RESERVED
        @identifierError id
    unless forcedIdentifier
      id  = COFFEE_ALIASES[id] if COFFEE_ALIASES.hasOwnProperty id
      tag = if id is '!'                       then 'UNARY'
      else  if id in ['==', '!=']              then 'COMPARE'
      else  if id in ['&&', '||']              then 'LOGIC'
      else  if id in ['true', 'false', 'null'] then 'BOOL'
      else  tag
    @token tag, id
    @token ':', ':' if colon
    input.length

  # Matches numbers, including decimals, hex, and exponential notation.
  # Be careful not to interfere with ranges-in-progress.
  numberToken: ->
    return 0 unless match = NUMBER.exec @chunk
    number = match[0]
    @token 'NUMBER', number
    number.length

  # Matches strings, including multi-line strings. Ensures that quotation marks
  # are balanced within the string's contents, and within nested interpolations.
  stringToken: ->
    switch @chunk.charAt 0
      when "'"
        return 0 unless match = SIMPLESTR.exec @chunk
        @token 'STRING', (string = match[0]).replace MULTILINER, '\\\n'
      when '"'
<<<<<<< HEAD
        return 0 unless string = @balancedString @chunk, [['"', '"'], ['#{', '}']]
=======
        return false unless string = @balancedString @chunk, [<[ " " ]>, <[ #{ } ]>]
>>>>>>> d74376a6
        if 0 < string.indexOf '#{', 1
        then @interpolateString string.slice 1, -1
        else @token 'STRING', @escapeLines string
      else
        return 0
    @line += count string, '\n'
    string.length

  # Matches heredocs, adjusting indentation to the correct level, as heredocs
  # preserve whitespace, but ignore indentation to the left.
  heredocToken: ->
    return 0 unless match = HEREDOC.exec @chunk
    heredoc = match[0]
    quote = heredoc.charAt 0
    doc = @sanitizeHeredoc match[2], {quote, indent: null}
    if quote is '"' and 0 <= doc.indexOf '#{'
    then @interpolateString doc, heredoc: yes
    else @token 'STRING', @makeString doc, quote, yes
    @line += count heredoc, '\n'
    heredoc.length

  # Matches and consumes comments.
  commentToken: ->
    return 0 unless match = @chunk.match COMMENT
    [comment, here] = match
    @line += count comment, '\n'
    if here
      @token 'HERECOMMENT', @sanitizeHeredoc here,
        herecomment: true, indent: Array(@indent + 1).join(' ')
      @token 'TERMINATOR', '\n'
    comment.length

  # Matches JavaScript interpolated directly into the source via backticks.
  jsToken: ->
    return 0 unless @chunk.charAt(0) is '`' and match = JSTOKEN.exec @chunk
    @token 'JS', (script = match[0]).slice 1, -1
    script.length

  # Matches regular expression literals. Lexing regular expressions is difficult
  # to distinguish from division, so we borrow some basic heuristics from
  # JavaScript and Ruby.
  regexToken: ->
    return 0 if @chunk.charAt(0) isnt '/'
    return @heregexToken match if match = HEREGEX.exec @chunk
    return 0 if @tag() in NOT_REGEX
    return 0 unless match = REGEX.exec @chunk
    [regex] = match
    @token 'REGEX', if regex is '//' then '/(?:)/' else regex
    regex.length

  # Matches experimental, multiline and extended regular expression literals.
  heregexToken: (match) ->
    [heregex, body, flags] = match
    if 0 > body.indexOf '#{'
      re = body.replace(HEREGEX_OMIT, '').replace(/\//g, '\\/')
      @token 'REGEX', "/#{ re or '(?:)' }/#{flags}"
      return heregex.length
    @token 'IDENTIFIER', 'RegExp'
    @tokens.push <[ CALL_START ( ]>
    tokens = []
    for [tag, value] in @interpolateString(body, regex: yes)
      if tag is 'TOKENS'
        tokens.push value...
      else
        continue unless value = value.replace HEREGEX_OMIT, ''
        value = value.replace /\\/g, '\\\\'
        tokens.push ['STRING', @makeString(value, '"', yes)]
      tokens.push <[ + + ]>
    tokens.pop()
    @tokens.push <[ STRING "" ]>, <[ + + ]> unless tokens[0]?[0] is 'STRING'
    @tokens.push tokens...
    @tokens.push <[ , , ]>, ['STRING', '"' + flags + '"'] if flags
    @token ')', ')'
    heregex.length

  # Matches words literal, a syntax sugar for an array of strings.
  wordsToken: ->
    return false unless match = WORDS.exec @chunk
    [words] = match
    @token '[', '['
    for word in words.slice(2, -2).match /\S+/g
      @tokens.push ['STRING', @makeString word, '"'], <[ , , ]>
    @token ']', ']'
    @line += count words, '\n'
    @i    += words.length
    true

  # Matches newlines, indents, and outdents, and determines which is which.
  # If we can detect that the current line is continued onto the the next line,
  # then the newline is suppressed:
  #
  #     elements
  #       .each( ... )
  #       .map( ... )
  #
  # Keeps track of the level of indentation, because a single outdent token
  # can close multiple indents, so we need to know how far in we happen to be.
  lineToken: ->
    return 0 unless match = MULTI_DENT.exec @chunk
    indent = match[0]
    @line += count indent, '\n'
    prev = last @tokens, 1
    size = indent.length - 1 - indent.lastIndexOf '\n'
<<<<<<< HEAD
    noNewlines = @unfinished()
=======
    nextCharacter = NEXT_CHARACTER.exec(@chunk)[1]
    noNewlines    = (nextCharacter in <[ . , ]> and not NEXT_ELLIPSIS.test @chunk) or @unfinished()
>>>>>>> d74376a6
    if size - @indebt is @indent
      if noNewlines then @suppressNewlines() else @newlineToken()
      return indent.length
    if size > @indent
      if noNewlines
        @indebt = size - @indent
        @suppressNewlines()
        return indent.length
      diff = size - @indent + @outdebt
      @token 'INDENT', diff
      @indents.push diff
      @outdebt = @indebt = 0
    else
      @indebt = 0
      @outdentToken @indent - size, noNewlines
    @indent = size
    indent.length

  # Record an outdent token or multiple tokens, if we happen to be moving back
  # inwards past several recorded indents.
  outdentToken: (moveOut, noNewlines, close) ->
    while moveOut > 0
      len = @indents.length - 1
      if @indents[len] is undefined
        moveOut = 0
      else if @indents[len] is @outdebt
        moveOut -= @outdebt
        @outdebt = 0
      else if @indents[len] < @outdebt
        @outdebt -= @indents[len]
        moveOut  -= @indents[len]
      else
        dent = @indents.pop() - @outdebt
        moveOut -= dent
        @outdebt = 0
        @token 'OUTDENT', dent
    @outdebt -= moveOut if dent
    @token 'TERMINATOR', '\n' unless @tag() is 'TERMINATOR' or noNewlines
    this

  # Matches and consumes non-meaningful whitespace. Tag the previous token
  # as being "spaced", because there are some cases where it makes a difference.
  whitespaceToken: ->
    return 0 unless (match = WHITESPACE.exec @chunk) or
                    (nline = @chunk.charAt(0) is '\n')
    prev = last @tokens
    prev[if match then 'spaced' else 'newLine'] = true if prev
    if match then match[0].length else 0

  # Generate a newline token. Consecutive newlines get merged together.
  newlineToken: ->
    @token 'TERMINATOR', '\n' unless @tag() is 'TERMINATOR'
    this

  # Use a `\` at a line-ending to suppress the newline.
  # The slash is removed here once its job is done.
  suppressNewlines: ->
    @tokens.pop() if @value() is '\\'
    this

  # We treat all other single characters as a token. Eg.: `( ) , . !`
  # Multi-character operators are also literal tokens, so that Jison can assign
  # the proper order of operations. There are some symbols that we tag specially
  # here. `;` and newlines are both treated as a `TERMINATOR`, we distinguish
  # parentheses that indicate a method call from regular parentheses, and so on.
  literalToken: ->
    if match = OPERATOR.exec @chunk
      [value] = match
      @tagParameters() if CODE.test value
    else
      value = @chunk.charAt 0
    tag  = value
    prev = last @tokens
    if value is '=' and prev
      @assignmentError() if not prev[1].reserved and prev[1] in JS_FORBIDDEN
      if prev[1] in <[ || && ]>
        prev[0] = 'COMPOUND_ASSIGN'
        prev[1] += '='
        return value.length
    if      value is ';'             then tag = 'TERMINATOR'
    else if value in MATH            then tag = 'MATH'
    else if value in COMPARE         then tag = 'COMPARE'
    else if value in COMPOUND_ASSIGN then tag = 'COMPOUND_ASSIGN'
    else if value in UNARY           then tag = 'UNARY'
    else if value in SHIFT           then tag = 'SHIFT'
    else if value in LOGIC or value is '?' and prev?.spaced then tag = 'LOGIC'
    else if prev and not prev.spaced
      if value is '(' and prev[0] in CALLABLE
        prev[0] = 'FUNC_EXIST' if prev[0] is '?'
        tag = 'CALL_START'
      else if value is '[' and prev[0] in INDEXABLE
        tag = 'INDEX_START'
        switch prev[0]
          when '?'  then prev[0] = 'INDEX_SOAK'
          when '::' then prev[0] = 'INDEX_PROTO'
    @token tag, value
    value.length

  # Token Manipulators
  # ------------------

  # Sanitize a heredoc or herecomment by
  # erasing all external indentation on the left-hand side.
  sanitizeHeredoc: (doc, options) ->
    {indent, herecomment} = options
    return doc if herecomment and 0 > doc.indexOf '\n'
    unless herecomment
      while match = HEREDOC_INDENT.exec doc
        attempt = match[1]
        indent = attempt if indent is null or 0 < attempt.length < indent.length
    doc = doc.replace /// \n #{indent} ///g, '\n' if indent
    doc = doc.replace /^\n/, '' unless herecomment
    doc

  # A source of ambiguity in our grammar used to be parameter lists in function
  # definitions versus argument lists in function calls. Walk backwards, tagging
  # parameters specially in order to make things easier for the parser.
  tagParameters: ->
    return this if @tag() isnt ')'
    stack = []
    {tokens} = this
    i = tokens.length
    tokens[--i][0] = 'PARAM_END'
    while tok = tokens[--i]
      switch tok[0]
        when ')'
          stack.push tok
        when '(', 'CALL_START'
          if stack.length then stack.pop()
          else
            tok[0] = 'PARAM_START'
            return this
    this

  # Close up all remaining open blocks at the end of the file.
  closeIndentation: ->
    @outdentToken @indent

  # The error for when you try to use a forbidden word in JavaScript as
  # an identifier.
  identifierError: (word) ->
    throw SyntaxError "Reserved word \"#{word}\" on line #{@line + 1}"

  # The error for when you try to assign to a reserved word in JavaScript,
  # like "function" or "default".
  assignmentError: ->
    throw SyntaxError "Reserved word \"#{@value()}\" on line #{@line + 1} can't be assigned"

  # Matches a balanced group such as a single or double-quoted string. Pass in
  # a series of delimiters, all of which must be nested correctly within the
  # contents of the string. This method allows us to have strings within
  # interpolations within strings, ad infinitum.
  balancedString: (str, delimited, options = {}) ->
    levels = []
    i = 0
    slen = str.length
    while i < slen
      if levels.length and str.charAt(i) is '\\'
        i += 1
      else
        for pair in delimited
          [open, close] = pair
          if levels.length and starts(str, close, i) and last(levels) is pair
            levels.pop()
            i += close.length - 1
            i += 1 unless levels.length
            break
          if starts str, open, i
            levels.push(pair)
            i += open.length - 1
            break
      break if not levels.length
      i += 1
    if levels.length
      throw SyntaxError "Unterminated #{levels.pop()[0]} starting on line #{@line + 1}"
    i and str.slice 0, i

  # Expand variables and expressions inside double-quoted strings using
  # Ruby-like notation for substitution of arbitrary expressions.
  #
  #     "Hello #{name.capitalize()}."
  #
  # If it encounters an interpolation, this method will recursively create a
  # new Lexer, tokenize the interpolated contents, and merge them into the
  # token stream.
  interpolateString: (str, options = {}) ->
    {heredoc, regex} = options
    tokens = []
    pi = 0
    i  = -1
    while letter = str.charAt i += 1
      if letter is '\\'
        i += 1
        continue
      unless letter is '#' and str.charAt(i+1) is '{' and
             (expr = @balancedString str.slice(i+1), [<[ { } ]>])
        continue
      tokens.push ['TO_BE_STRING', str.slice(pi, i)] if pi < i
      inner = expr.slice(1, -1).replace(LEADING_SPACES, '').replace(TRAILING_SPACES, '')
      if inner.length
        nested = new Lexer().tokenize inner, line: @line, rewrite: off
        nested.pop()
        if nested.length > 1
          nested.unshift <[ ( ( ]>
          nested.push    <[ ) ) ]>
        tokens.push ['TOKENS', nested]
      i += expr.length
      pi = i + 1
    tokens.push ['TO_BE_STRING', str.slice pi] if i > pi < str.length
    return tokens if regex
    return @token 'STRING', '""' unless tokens.length
    tokens.unshift ['', ''] unless tokens[0][0] is 'TO_BE_STRING'
    @token '(', '(' if interpolated = tokens.length > 1
    for [tag, value], i in tokens
      @token '+', '+' if i
      if tag is 'TOKENS'
      then @tokens.push value...
      else @token 'STRING', @makeString value, '"', heredoc
    @token ')', ')' if interpolated
    tokens

  # Helpers
  # -------

  # Add a token to the results, taking note of the line number.
  token: (tag, value) ->
    @tokens.push [tag, value, @line]

  # Peek at a tag/value in the current token stream.
  tag  : (index, tag) ->
    (tok = last @tokens, index) and if tag? then tok[0] = tag else tok[0]
  value: (index, val) ->
    (tok = last @tokens, index) and if val? then tok[1] = val else tok[1]

  # Are we in the midst of an unfinished expression?
  unfinished: ->
    LINE_CONTINUER.test(@chunk) or
    (prev = last @tokens, 1) and prev[0] isnt '.' and
      (value = @value()) and not value.reserved and
      NO_NEWLINE.test(value) and not CODE.test(value) and not ASSIGNED.test(@chunk)

  # Converts newlines for string literals.
  escapeLines: (str, heredoc) ->
    str.replace MULTILINER, if heredoc then '\\n' else ''

  # Constructs a string token by escaping quotes and newlines.
  makeString: (body, quote, heredoc) ->
    return quote + quote unless body
    body = body.replace /\\([\s\S])/g, (match, contents) ->
      if contents in ['\n', quote] then contents else match
    body = body.replace /// #{quote} ///g, '\\$&'
    quote + @escapeLines(body, heredoc) + quote

# Constants
# ---------

# Keywords that CoffeeScript shares in common with JavaScript.
<<<<<<< HEAD
JS_KEYWORDS = [
  'true', 'false', 'null', 'this'
  'new', 'do', 'delete', 'typeof', 'in', 'instanceof'
  'return', 'throw', 'break', 'continue', 'debugger'
  'if', 'else', 'switch', 'for', 'while', 'try', 'catch', 'finally'
  'class', 'extends', 'super'
]
=======
JS_KEYWORDS = <[
  true false null this
  new delete typeof in instanceof
  return throw break continue debugger
  if else switch for while try catch finally
  class extends super
]>
>>>>>>> d74376a6

# CoffeeScript-only keywords.
COFFEE_KEYWORDS = <[ then unless until loop of by when ]>
COFFEE_KEYWORDS.push op for all op of COFFEE_ALIASES =
  and  : '&&'
  or   : '||'
  is   : '=='
  isnt : '!='
  not  : '!'
  yes  : 'true'
  no   : 'false'
  on   : 'true'
  off  : 'false'

# The list of keywords that are reserved by JavaScript, but not used, or are
# used by CoffeeScript internally. We throw an error when these are encountered,
# to avoid having a JavaScript error at runtime.
<<<<<<< HEAD
RESERVED = [
  'case', 'default', 'function', 'var', 'void', 'with'
  'const', 'let', 'enum', 'export', 'import', 'native'
  '__hasProp', '__extends', '__slice'
]
=======
RESERVED = <[
  case default do function var void with
  const let enum export import native
  __hasProp __extends __slice
]>
>>>>>>> d74376a6

# The superset of both JavaScript keywords and reserved words, none of which may
# be used as identifiers or properties.
JS_FORBIDDEN = JS_KEYWORDS.concat RESERVED

# Token matching regexes.
IDENTIFIER = /// ^
  ( [$A-Za-z_][$\w]* )
  ( [^\n\S]* : (?!:) )?  # Is this a property name?
///
NUMBER     = /^0x[\da-f]+|^(?:\d+(\.\d+)?|\.\d+)(?:e[+-]?\d+)?/i
HEREDOC    = /^("""|''')([\s\S]*?)(?:\n[ \t]*)?\1/
OPERATOR   = /// ^ (
  ?: [-=]>             # function
   | [-+*/%<>&|^!?=]=  # compound assign / compare
   | >>>=?             # zero-fill right shift
   | ([-+:])\1         # doubles
   | ([&|<>])\2=?      # logic / shift
   | \?\.              # soak access
   | \.{3}             # splat
) ///
WHITESPACE = /^[ \t]+/
COMMENT    = /^###([^#][\s\S]*?)(?:###[ \t]*\n|(?:###)?$)|^(?:\s*#(?!##[^#]).*)+/
CODE       = /^[-=]>/
MULTI_DENT = /^(?:\n[ \t]*)+/
SIMPLESTR  = /^'[^\\']*(?:\\.[^\\']*)*'/
JSTOKEN    = /^`[^\\`]*(?:\\.[^\\`]*)*`/
WORDS      = /^<\[[\s\S]*?]>/

# Regex-matching-regexes.
REGEX = /// ^
  / (?! \s )       # disallow leading whitespace
  [^ [ / \n \\ ]*  # every other thing
  (?:
    (?: \\[\s\S]   # anything escaped
      | \[         # character class
           [^ \] \n \\ ]*
           (?: \\[\s\S] [^ \] \n \\ ]* )*
         ]
    ) [^ [ / \n \\ ]*
  )*
  / [imgy]{0,4} (?![A-Za-z])
///
HEREGEX      = /^\/{3}([\s\S]+?)\/{3}([imgy]{0,4})(?![A-Za-z])/
HEREGEX_OMIT = /\s+(?:#.*)?/g

# Token cleaning regexes.
MULTILINER      = /\n/g
HEREDOC_INDENT  = /\n+([ \t]*)/g
ASSIGNED        = /^\s*@?[$A-Za-z_][$\w]*[ \t]*?[:=][^:=>]/
LINE_CONTINUER  = /// ^ \s* (?: , | \??\.(?!\.) | :: ) ///
LEADING_SPACES  = /^\s+/
TRAILING_SPACES = /\s+$/
NO_NEWLINE      = /// ^ (?:            # non-capturing group
  [-+*&|/%=<>!.\\][<>=&|]* |           # symbol operators
  and | or | is(?:nt)? | n(?:ot|ew) |  # word operators
  delete | typeof | instanceof
) $ ///

# Compound assignment tokens.
<<<<<<< HEAD
COMPOUND_ASSIGN = [
  '-=', '+=', '/=', '*=', '%=', '||=', '&&=', '?=', '<<=', '>>=', '>>>=', '&=', '^=', '|='
]

# Unary tokens.
UNARY   = ['!', '~', 'NEW', 'DO', 'TYPEOF', 'DELETE']

# Logical tokens.
LOGIC   = ['&&', '||', '&', '|', '^']
=======
COMPOUND_ASSIGN = <[ -= += /= *= %= ||= &&= ?= <<= >>= >>>= &= ^= |= ]>

# Unary tokens.
UNARY   = <[ UMINUS UPLUS ! !! ~ NEW TYPEOF DELETE ]>

# Logical tokens.
LOGIC   = <[ & | ^ && || ]>
>>>>>>> d74376a6

# Bit-shifting tokens.
SHIFT   = <[ << >> >>> ]>

# Comparison tokens.
<<<<<<< HEAD
COMPARE = ['==', '!=', '<', '>', '<=', '>=']
=======
COMPARE = <[ <= < > >= ]>
>>>>>>> d74376a6

# Mathmatical tokens.
MATH    = <[ * / % ]>

# Relational tokens that are negatable with `not` prefix.
RELATION = <[ IN OF INSTANCEOF ]>

# Boolean tokens.
BOOL = <[ TRUE FALSE NULL ]>

# Tokens which a regular expression will never immediately follow, but which
# a division operator might.
#
# See: http://www.mozilla.org/js/language/js20-2002-04/rationale/syntax.html#regular-expressions
#
# Our list is shorter, due to sans-parentheses method calls.
NOT_REGEX = <[ NUMBER REGEX BOOL ++ -- ] ]>

# Tokens which could legitimately be invoked or indexed. A opening
# parentheses or bracket following these tokens will be recorded as the start
# of a function invocation or indexing operation.
CALLABLE  = <[ IDENTIFIER STRING REGEX ) ] } ? :: @ THIS SUPER ]>
INDEXABLE = CALLABLE.concat <[ NUMBER BOOL ]>

# Tokens that, when immediately preceding a `WHEN` indicate that the `WHEN`
# occurs at the start of a line. We disambiguate these from trailing whens to
# avoid an ambiguity in the grammar.
LINE_BREAK = <[ INDENT OUTDENT TERMINATOR ]><|MERGE_RESOLUTION|>--- conflicted
+++ resolved
@@ -46,7 +46,6 @@
     # At every position, run through this list of attempted matches,
     # short-circuiting if any of them succeed. Their order determines precedence:
     # `@literalToken` is the fallback catch-all.
-<<<<<<< HEAD
     i = 0
     while @chunk = code.slice i
       i += @identifierToken() or
@@ -57,22 +56,9 @@
            @stringToken()     or
            @numberToken()     or
            @regexToken()      or
+           @wordsToken()      or
            @jsToken()         or
            @literalToken()
-=======
-    while @chunk = code.slice @i
-      @identifierToken() or
-      @commentToken()    or
-      @whitespaceToken() or
-      @lineToken()       or
-      @heredocToken()    or
-      @stringToken()     or
-      @numberToken()     or
-      @regexToken()      or
-      @wordsToken()      or
-      @jsToken()         or
-      @literalToken()
->>>>>>> d74376a6
     @closeIndentation()
     return @tokens if o.rewrite is off
     (new Rewriter).rewrite @tokens
@@ -156,11 +142,7 @@
         return 0 unless match = SIMPLESTR.exec @chunk
         @token 'STRING', (string = match[0]).replace MULTILINER, '\\\n'
       when '"'
-<<<<<<< HEAD
-        return 0 unless string = @balancedString @chunk, [['"', '"'], ['#{', '}']]
-=======
-        return false unless string = @balancedString @chunk, [<[ " " ]>, <[ #{ } ]>]
->>>>>>> d74376a6
+        return 0 unless string = @balancedString @chunk, [<[ " " ]>, <[ #{ } ]>]
         if 0 < string.indexOf '#{', 1
         then @interpolateString string.slice 1, -1
         else @token 'STRING', @escapeLines string
@@ -238,15 +220,14 @@
 
   # Matches words literal, a syntax sugar for an array of strings.
   wordsToken: ->
-    return false unless match = WORDS.exec @chunk
+    return 0 unless match = WORDS.exec @chunk
     [words] = match
     @token '[', '['
     for word in words.slice(2, -2).match /\S+/g
       @tokens.push ['STRING', @makeString word, '"'], <[ , , ]>
     @token ']', ']'
     @line += count words, '\n'
-    @i    += words.length
-    true
+    words.length
 
   # Matches newlines, indents, and outdents, and determines which is which.
   # If we can detect that the current line is continued onto the the next line,
@@ -264,12 +245,7 @@
     @line += count indent, '\n'
     prev = last @tokens, 1
     size = indent.length - 1 - indent.lastIndexOf '\n'
-<<<<<<< HEAD
     noNewlines = @unfinished()
-=======
-    nextCharacter = NEXT_CHARACTER.exec(@chunk)[1]
-    noNewlines    = (nextCharacter in <[ . , ]> and not NEXT_ELLIPSIS.test @chunk) or @unfinished()
->>>>>>> d74376a6
     if size - @indebt is @indent
       if noNewlines then @suppressNewlines() else @newlineToken()
       return indent.length
@@ -527,23 +503,13 @@
 # ---------
 
 # Keywords that CoffeeScript shares in common with JavaScript.
-<<<<<<< HEAD
-JS_KEYWORDS = [
-  'true', 'false', 'null', 'this'
-  'new', 'do', 'delete', 'typeof', 'in', 'instanceof'
-  'return', 'throw', 'break', 'continue', 'debugger'
-  'if', 'else', 'switch', 'for', 'while', 'try', 'catch', 'finally'
-  'class', 'extends', 'super'
-]
-=======
 JS_KEYWORDS = <[
   true false null this
-  new delete typeof in instanceof
+  new do delete typeof in instanceof
   return throw break continue debugger
   if else switch for while try catch finally
   class extends super
 ]>
->>>>>>> d74376a6
 
 # CoffeeScript-only keywords.
 COFFEE_KEYWORDS = <[ then unless until loop of by when ]>
@@ -561,19 +527,11 @@
 # The list of keywords that are reserved by JavaScript, but not used, or are
 # used by CoffeeScript internally. We throw an error when these are encountered,
 # to avoid having a JavaScript error at runtime.
-<<<<<<< HEAD
-RESERVED = [
-  'case', 'default', 'function', 'var', 'void', 'with'
-  'const', 'let', 'enum', 'export', 'import', 'native'
-  '__hasProp', '__extends', '__slice'
-]
-=======
 RESERVED = <[
-  case default do function var void with
+  case default function var void with
   const let enum export import native
   __hasProp __extends __slice
 ]>
->>>>>>> d74376a6
 
 # The superset of both JavaScript keywords and reserved words, none of which may
 # be used as identifiers or properties.
@@ -634,35 +592,19 @@
 ) $ ///
 
 # Compound assignment tokens.
-<<<<<<< HEAD
-COMPOUND_ASSIGN = [
-  '-=', '+=', '/=', '*=', '%=', '||=', '&&=', '?=', '<<=', '>>=', '>>>=', '&=', '^=', '|='
-]
+COMPOUND_ASSIGN = <[ -= += /= *= %= ||= &&= ?= <<= >>= >>>= &= ^= |= ]>
 
 # Unary tokens.
-UNARY   = ['!', '~', 'NEW', 'DO', 'TYPEOF', 'DELETE']
-
-# Logical tokens.
-LOGIC   = ['&&', '||', '&', '|', '^']
-=======
-COMPOUND_ASSIGN = <[ -= += /= *= %= ||= &&= ?= <<= >>= >>>= &= ^= |= ]>
-
-# Unary tokens.
-UNARY   = <[ UMINUS UPLUS ! !! ~ NEW TYPEOF DELETE ]>
+UNARY   = <[ ! ~ DO NEW TYPEOF DELETE ]>
 
 # Logical tokens.
 LOGIC   = <[ & | ^ && || ]>
->>>>>>> d74376a6
 
 # Bit-shifting tokens.
 SHIFT   = <[ << >> >>> ]>
 
 # Comparison tokens.
-<<<<<<< HEAD
-COMPARE = ['==', '!=', '<', '>', '<=', '>=']
-=======
-COMPARE = <[ <= < > >= ]>
->>>>>>> d74376a6
+COMPARE = <[ == != <= < > >= ]>
 
 # Mathmatical tokens.
 MATH    = <[ * / % ]>
